<?php

/**
 * default ngs modules routing class
 * this class by default used from dispacher
 * for matching url with modules routes
 *
 * @author Levon Naghashyan <levon@naghashyan.com>
 * @site https://naghashyan.com
 * @year 2015-2023
 * @package ngs.framework.routes
 * @version 4.5.0
 *
 * This file is part of the NGS package.
 *
 * @copyright Naghashyan Solutions LLC
 *
 * For the full copyright and license information, please view the LICENSE
 * file that was distributed with this source code.
 *
 */

namespace ngs\routes;

use ngs\exceptions\DebugException;

class NgsModuleRoutes
{
    private array $routes = [];
    private array $shuffledRoutes = [];
    private $defaultNS = null;
    private $moduleArr = null;
    private $modulesLists = null;
    private string $dynContainer = 'dyn';
    private $type = null;
    private $ns = null;
    private string $name = '';
    private ?array $parentModule = null;
    private $uri = null;

    public function __construct()
    {
        $moduleArr = $this->getModule();
        if ($moduleArr == null) {
            //TODO debug excaptoin
            return;
        }
        $this->setModuleNS($moduleArr['ns']);
        $this->setModuleUri($moduleArr['uri']);
        $this->setModuleType($moduleArr['type']);
    }

    public function initialize()
    {
        return true;
    }

    /**
     * return url dynamic part
     * this method can be overrided from other users
     * if they don't want to use 'dyn' container
     * but on that way maybe cause conflicts with routs
     *
     * @return String
     */
    protected function getDynContainer()
    {
        return $this->dynContainer;
    }

    /**
     * read from file json routes
     * and set in private property for cache
     *
     * @return Array
     */
    private function getRouteConfig()
    {
        if (count($this->routes) == 0) {
            $moduleRouteFile = realpath(NGS()->get('NGS_ROOT') . '/' . NGS()->get('CONF_DIR') . '/' . NGS()->get('NGS_MODULS_ROUTS'));

            $this->routes = json_decode(file_get_contents($moduleRouteFile), true);
        }

        return $this->routes;
    }

    /**
     * get shuffled routes json
     * key=>dir value=namespace
     * and set in private shuffledRoutes property for cache
     *
     * @return array
     */
    public function getShuffledRoutes(): array
    {
        if (count($this->shuffledRoutes) > 0) {
            return $this->shuffledRoutes;
        }
        $routes = $this->getRouteConfig();
        $this->shuffledRoutes = [];
        foreach ($routes as $domain => $route) {
            foreach ($route as $type => $routeItem) {
                if ($type === 'default') {
                    $this->shuffledRoutes[$routeItem['dir']] = ['path' => $routeItem['dir'], 'type' => $type, 'domain' => $domain];
                    continue;
                }
                foreach ($routeItem as $item) {
                    if (isset($item['dir'])) {
                        $this->shuffledRoutes[$item['dir']] = ['path' => $item['dir'], 'type' => $type, 'domain' => $domain];
                    } elseif (isset($item['extend'])) {
                        $this->shuffledRoutes[$item['extend']] = ['path' => $item['extend'], 'type' => $type, 'domain' => $domain];
                    }
                }
            }
        }
        return $this->shuffledRoutes;
    }

    public function getDefaultNS()
    {
        if ($this->defaultNS !== null) {
            return $this->defaultNS;
        }
        $routes = $this->getRouteConfig();

        if (isset($routes['default']['default'])) {
            $defaultModule = $routes['default']['default'];
            $defaultMatched = $this->getMatchedModule($defaultModule, '', 'default');
            $this->defaultNS = $defaultMatched['ns'];
        } else {
            $this->defaultNS = NGS()->getDefinedValue('DEFAULT_NS');
        }
        return $this->defaultNS;
    }

    /**
     * check module by name
     *
     *
     * @param String $name
     *
     * @return true|false
     */
    public function checkModuleByUri(string $name): bool
    {
        $routes = $this->getRouteConfig();
        if (isset($routes['subdomain'][$name])) {
            return true;
        }

        if (isset($routes['domain'][$name])) {
            return true;
        }

        if (isset($routes['path'][$name])) {
            return true;
        }

        if ($name === $this->getDefaultNS()) {
            return true;
        }
        return false;
    }

    /**
     * check module by name
     *
     *
     * @param String $ns
     *
     * @return true|false
     */
    public function checkModuleByNS($ns)
    {
        $routes = $this->getShuffledRoutes();
        if (isset($routes[$ns])) {
            return true;
        }
        return false;
    }

    /**
     * this method return pakcage and command from url
     * check url if set dynamic container return manage using standart routing
     * if not manage url using routes file if matched succsess return array if not false
     * this method can be overrided from users for they custom routing scenarios
     *
     * @return array|false
     */
    protected function getModule()
    {
        if ($this->moduleArr != null) {
            return $this->moduleArr;
        }
        $module = $this->getDefaultNS();
        $domain = NGS()->getHttpUtils()->_getHttpHost(true);
        $parsedUrl = $domain ? parse_url($domain) : ['path' => ''];

        $parsedUrl['path'] = $parsedUrl['path'] ?? '';

        $mainDomain = NGS()->getHttpUtils()->getMainDomain();
        $modulePart = $this->getModulePartByDomain($mainDomain);
        $host = explode('.', $parsedUrl['path']);

        $uri = NGS()->getHttpUtils()->getRequestUri(true);
<<<<<<< HEAD
        if ($this->moduleArr = $this->getModuleByURI($modulePart, $uri)) {
=======

        $this->moduleArr = $this->getModuleByURI($modulePart, $uri);

        if ($this->moduleArr){
>>>>>>> 5f894c48
            $this->setModuleName($this->moduleArr['uri']);
            if (count($host) >= 3) {
                $parentModule = $this->getModuleBySubDomain($modulePart, $host[0]);
                if ($parentModule) {
                    $this->setParentModule($parentModule);
                }
            }
            return $this->moduleArr;
        }
<<<<<<< HEAD
        if (count($host) >= 3) {
            if ($this->moduleArr = $this->getModuleBySubDomain($modulePart, $host[0])) {
=======

        if (count($host) >= 3){
            if ($this->moduleArr = $this->getModuleBySubDomain($modulePart, $host[0])){
>>>>>>> 5f894c48
                $this->setModuleName($this->moduleArr['uri']);
                return $this->moduleArr;
            }
        }
        $this->setModuleName('default');
        $this->moduleArr = $this->getMatchedModule($modulePart['default'], $uri, 'default');


        return $this->moduleArr;
    }

    private function getModulePartByDomain(?string $domain = null): ?array
    {
        $routes = $this->getRouteConfig();
        if (isset($routes[$domain])) {
            return $routes[$domain];
        }
        if (isset($routes['default'])) {
            return $routes['default'];
        }
        throw new DebugException('PLEASE ADD DEFAULT SECTION IN module.json');
    }

    /**
     * return module by subdomain
     *
     * @param String $domain
     *
     * @return array|null
     */
    private function getModuleBySubDomain(array $modulePart, string $domain): ?array
    {
        $routes = $modulePart;
        if (isset($routes['subdomain'][$domain])) {
            return $this->getMatchedModule($routes['subdomain'][$domain], $domain, 'subdomain');
        }
        return null;
    }

    /**
     * return module by uri
     *
     * @param $modulePart
     * @param $uri
     * @return array|null
     * @throws DebugException
     */
    private function getModuleByURI(array $modulePart, string $uri): ?array
    {
        $matches = [];
        preg_match_all('/(\/([^\/\?]+))/', $uri, $matches);

        if (is_array($matches[2]) && isset($matches[2][0])) {
            if ($matches[2][0] == $this->getDynContainer()) {
                array_shift($matches[2]);
            }
            if (isset($matches[2][0]) && isset($modulePart['path'][$matches[2][0]])) {
                return $this->getMatchedModule($modulePart['path'][$matches[2][0]], $matches[2][0], 'path');
            } elseif (isset($matches[2][0]) && $matches[2][0] == $this->getDefaultNS()) {
                return ['ns' => $this->getDefaultNS(), 'uri' => $this->getDefaultNS(), 'type' => 'path'];
            }
        }

        return null;
    }

    /**
     * @param $matchedArr
     * @param $uri
     * @param $type
     * @return array
     * @throws DebugException
     */
    protected function getMatchedModule(array $matchedArr, string $uri, string $type): array
    {
        $ns = null;
        $module = null;
        $extended = false;
        if (isset($matchedArr['dir'])) {
            $ns = $matchedArr['dir'];
        } elseif (isset($matchedArr['namespace'])) {
            $ns = $matchedArr['namespace'];
        } elseif (isset($matchedArr['extend'])) {
            $ns = $matchedArr['extend'];
            if (isset($matchedArr['route_file'])) {
                NGS()->define('NGS_MODULE_ROUTS', $matchedArr['route_file']);
            }
        } else {
            throw new DebugException('PLEASE ADD DIR OR NAMESPACE SECTION IN module.json');
        }
        /*TODO add global extend
         if (isset($matchedArr['extend'])) {
         $ns = $matchedArr['extend'];
         $module = $matchedArr['module'];
         $extended = true;
         }*/
        return ['ns' => $ns, 'uri' => $uri, 'type' => $type];
    }

    //Module interface implementation

    /**
     * set module type if is domain or subdomain or path
     *
     * @param String $type
     *
     * @return void
     */
    private function setModuleType(string $type): void
    {
        $this->type = $type;
    }

    /**
     * return defined module type
     *
     * @return String
     */
    public function getModuleType(): ?string
    {
        return $this->type;
    }

    /**
     * set module namespace if is domain or subdomain or path
     *
     * @param String $ns
     *
     * @return void
     */
    private function setModuleNS(string $ns): void
    {
        $this->ns = $ns;
    }

    /**
     * return current namespace
     *
     * @return String
     */
    public function getModuleNS(): string
    {
        return $this->ns;
    }

    /**
     * set module name domain or subdomain or path
     *
     * @param $name String
     *
     * @return void
     */
    private function setModuleName(string $name): void
    {
        $this->name = $name;
    }

    /**
     * @return array
     */
    public function getParentModule(): ?array
    {
        return $this->parentModule;
    }

    /**
     * @param array $parentModule
     */
    public function setParentModule(array $parentModule): void
    {
        $this->parentModule = $parentModule;
    }

    /**
     * return current name
     *
     * @return String
     */
    public function getModuleName()
    {
        return $this->name;
    }

    /**
     * return all modules list
     *
     * @return array
     */
    public function getAllModules()
    {
        if ($this->modulesLists != null) {
            return $this->modulesLists;
        }
        $this->modulesLists = [];
        $routes = $this->getRouteConfig();
        foreach ($routes as $key => $value) {
            $this->modulesLists = array_merge($this->modulesLists, $this->getModulesByType($routes, 'subdomain'));
            $this->modulesLists = array_merge($this->modulesLists, $this->getModulesByType($routes, 'domain'));
            $this->modulesLists = array_merge($this->modulesLists, $this->getModulesByType($routes, 'path'));
            if (isset($value['default']) && isset($value['default']['dir'])) {
                $this->modulesLists[] = $value['default']['dir'];
            }
        }
        return $this->modulesLists;
    }

    /**
     * return module list by type
     *
     * @return array
     */
    private function getModulesByType($routes, $type)
    {
        $tmpArr = [];
        $routes = $this->getRouteConfig();
        if (isset($routes[$type])) {
            foreach ($routes[$type] as $value) {
                if (isset($value['dir'])) {
                    $tmpArr[] = $value['dir'];
                }
            }
        }
        return $tmpArr;
    }

    /**
     * return module dir connedted with namespace
     *
     * @return String|null
     */
    public function getModuleNsByUri(string $uri): ?string
    {
        $routes = $this->getRouteConfig();
        if (isset($routes['subdomain'][$uri])) {
            return $routes['subdomain'][$uri];
        } elseif (isset($routes['domain'][$uri])) {
            return $routes['domain'][$uri];
        } elseif (isset($routes['path'][$uri])) {
            return $routes['path'][$uri];
        }
        return null;
    }

    //module function for working with modules urls
    public function setModuleUri(string $uri): void
    {
        $this->uri = $uri;
    }

    public function getModuleUri(): ?string
    {
        return $this->uri;
    }

    /**
     * @param $ns
     *
     * @return string|null
     */
    public function getModuleUriByNS(string $ns): ?string
    {
        $routes = $this->getShuffledRoutes();
        if (isset($routes[$ns])) {
            return $routes[$ns];
        }
        return null;
    }


    /**
     * @param $ns
     *
     * @return bool
     */
    public function checkModulByNS(string $ns): bool
    {
        $routes = $this->getShuffledRoutes();
        if (isset($routes[$ns])) {
            return true;
        }
        return false;
    }

    /**
     * detect if current module is default module
     *
     * @return Boolean
     */
    public function isDefaultModule(): bool
    {
        if ($this->getModuleNS() == $this->getDefaultNS()) {
            return true;
        }
        return false;
    }

    /**
     * detect if $ns is current module
     *
     * @param string $ns
     *
     * @return Boolean
     */
    public function isCurrentModule(string $ns): bool
    {
        if ($this->getModuleNS() == $ns) {
            return true;
        }
        return false;
    }

    /**
     * this method calculate dir conencted with module
     *
     * @param string $ns
     *
     * @return string|null rootDir
     */
    public function getRootDir(string $ns = ''): ?string
    {
        if (($ns === '' && $this->getDefaultNS() == $this->getModuleNS()) || $this->getDefaultNS() == $ns) {
            return NGS()->get('NGS_ROOT');
        }
        if ($ns === NGS()->get('FRAMEWORK_NS')) {
            return NGS()->getFrameworkDir();
        }
        if ($ns === NGS()->get('NGS_CMS_NS')) {
            if ($cmsPath = NGS()->getNgsCmsDir()) {
                return $cmsPath;
            }
        }
        if ($ns === NGS()->get('NGS_DASHBOARDS_NS')) {
            if ($path = NGS()->getNgsDashboardsDir()) {
                return $path;
            }
        }
        if ($ns === '' && $this->getModuleNS() === NGS()->get('NGS_CMS_NS')) {
            if ($cmsPath = NGS()->getNgsCmsDir()) {
                return $cmsPath;
            }
        }
        if ($ns === '' && $this->getModuleNS() === NGS()->get('NGS_DASHBOARDS_NS')) {
            if ($cmsPath = NGS()->getNgsDashboardsDir()) {
                return $cmsPath;
            }
        }
        if ($ns === '') {
            return realpath(NGS()->get('NGS_ROOT') . '/' . NGS()->get('MODULES_DIR') . '/' . $this->getModuleNS());
        }
        return realpath(NGS()->get('NGS_ROOT') . '/' . NGS()->get('MODULES_DIR') . '/' . $ns);
    }
}<|MERGE_RESOLUTION|>--- conflicted
+++ resolved
@@ -204,14 +204,9 @@
         $host = explode('.', $parsedUrl['path']);
 
         $uri = NGS()->getHttpUtils()->getRequestUri(true);
-<<<<<<< HEAD
-        if ($this->moduleArr = $this->getModuleByURI($modulePart, $uri)) {
-=======
-
         $this->moduleArr = $this->getModuleByURI($modulePart, $uri);
 
         if ($this->moduleArr){
->>>>>>> 5f894c48
             $this->setModuleName($this->moduleArr['uri']);
             if (count($host) >= 3) {
                 $parentModule = $this->getModuleBySubDomain($modulePart, $host[0]);
@@ -221,14 +216,9 @@
             }
             return $this->moduleArr;
         }
-<<<<<<< HEAD
-        if (count($host) >= 3) {
-            if ($this->moduleArr = $this->getModuleBySubDomain($modulePart, $host[0])) {
-=======
-
-        if (count($host) >= 3){
+
+      if (count($host) >= 3){
             if ($this->moduleArr = $this->getModuleBySubDomain($modulePart, $host[0])){
->>>>>>> 5f894c48
                 $this->setModuleName($this->moduleArr['uri']);
                 return $this->moduleArr;
             }
