--- conflicted
+++ resolved
@@ -19,34 +19,27 @@
 class NgsRoutesResolver
 {
     /**
-<<<<<<< HEAD
+     * Default package identifier constant
+     */
+    public const DEFAULT_PACKAGE_IDENTIFIER = 'default';
+
+    /**
+     * Default request identifier constant
+     */
+    public const DEFAULT_REQUEST_IDENTIFIER = 'default';
+
+    /**
+     * Default actions prefix
+     */
+    public const ACTIONS_PREFIX = 'do_';
+
+    public const NOT_FOUND_KEY = '404';
+
+    /**
      * @var array Routes configuration cached per module and package
      */
     protected array $routes = [];
 
-=======
-     * Default package identifier constant
-     */
-    public const DEFAULT_PACKAGE_IDENTIFIER = 'default';
-
-    /**
-     * Default request identifier constant
-     */
-    public const DEFAULT_REQUEST_IDENTIFIER = 'default';
-
-    /**
-     * Default actions prefix
-     */
-    public const ACTIONS_PREFIX = 'do_';
-
-    public const NOT_FOUND_KEY = '404';
-
-    /**
-     * @var array Routes configuration cached per module and package
-     */
-    protected array $routes = [];
-
->>>>>>> 0fb79bb5
 
     /**
      * Get route for the given URL and module
@@ -63,21 +56,6 @@
     public function resolveRoute(\ngs\NgsModule $module, string $url): ?NgsRoute
     {
         // Get URL segments
-<<<<<<< HEAD
-        $segments = $this->getUrlSegments($url);
-
-        // Determine if URL points to a static file
-        $isStaticFile = $this->isStaticFile($segments);
-
-        // Extract package name based on segments and module type
-        $package = $this->getPackageName($segments, $module);
-
-        if ($package === NGS()->get('DYN_URL_TOKEN')) {
-            $route = $this->handleDynamicUrlTokenRouting($module, $segments);
-        }
-        else{
-            $route = $this->getDynamicRoute($module, $package, $segments);
-=======
         $urlSegments = $this->getUrlSegments($url);
 
         // Determine if URL points to a static file, checking here becuase after this we might break the segments
@@ -93,23 +71,14 @@
         }
         else{
             $route = $this->handleWithRouteConfig($module, $package, $urlSegments);
->>>>>>> 0fb79bb5
-        }
-
-
-
-        $fileUrl = ltrim($url, '/');
+        }
 
         if ($route->isMatched()) {
             $route = $this->processMatchedRequest($route);
         }
 
         if (!$route->isMatched() && $isStaticFile) {
-<<<<<<< HEAD
-            $route = $this->handleStaticFile($segments, [], $fileUrl, $isStaticFile, $module);
-=======
             $route = $this->handleStaticFile($urlSegments, [], $fileUrl, $isStaticFile, $module);
->>>>>>> 0fb79bb5
             $package = $route->getModule();
         }
 
@@ -128,138 +97,14 @@
         return $route;
     }
 
-<<<<<<< HEAD
-    /**
-     * Get route configuration for the specified package
-     *
-     * Loads route configuration from JSON files and caches it.
-     * If module routes are defined, they are merged with the main routes.
-     *
-     * @param string|null $package Package name, or null to use default
-     *
-     * @return array|null Route configuration array or null if not found
-     */
-    protected function getRouteConfig(\ngs\NgsModule $module, ?string $package = null): ?array
-    {
-        if (!$package) {
-            $package = NGS()->get('NGS_ROUTS');
-        }
-
-        // Create cache key combining module name and package
-        $cacheKey = $module->getName() . ':' . $package;
-
-        // Return cached routes if available
-        if (isset($this->routes[$cacheKey])) {
-            return $this->routes[$cacheKey];
-        }
-
-        $routeFile = realpath($this->getRoutesDir($module) . '/' . $package . '.json');
-
-        if (!$routeFile || !file_exists($routeFile)) {
-            $routeFile = $this->getRoutesDir($module) . '/' . NGS()->get('NGS_ROUTS');
-        }
-
-        if (file_exists($routeFile)) {
-            $this->routes[$cacheKey] = json_decode(file_get_contents($routeFile), true);
-        } else {
-            $this->routes[$cacheKey] = null;
-        }
-
-        return $this->routes[$cacheKey];
-    }
-=======
-
-
->>>>>>> 0fb79bb5
+
+
 
     //-----------------------------------------------------------------------------------
     // Route Handling Methods
     //-----------------------------------------------------------------------------------
 
     /**
-<<<<<<< HEAD
-     * Extract URL segments from a URL string.
-     *
-     * @param string $url
-     * @return array URL segments
-     */
-    private function getUrlSegments(string $url): array
-    {
-        // Normalize URL by removing leading slashes
-        $normalizedUrl = ltrim($url, '/');
-        // Split normalized URL into segments
-        $segments = explode('/', $normalizedUrl);
-
-        return $segments;
-    }
-
-    /**
-     * Check if URL segments point to a non-PHP static file.
-     *
-     * @param array $segments
-     * @return bool
-     */
-    private function isStaticFile(array $segments): bool
-    {
-        // Get the last segment from URL segments
-        $lastSegment = end($segments);
-
-        // Check for a file extension presence
-        $hasExtension = $lastSegment && strrpos($lastSegment, '.') !== false;
-
-        // Exclude PHP files for security reasons
-        $isNonPhpFile = strpos($lastSegment, '.php') === false;
-
-        return $hasExtension && $isNonPhpFile;
-    }
-
-    /**
-     * Extract the package name from URL segments.
-     * This method modifies the segments array by reference to remove the package name.
-     *
-     * @param array &$segments
-     * @param \ngs\NgsModule $module
-     * @return string|null The package name or 'default' if not present
-     */
-    private function getPackageName(array &$segments, \ngs\NgsModule $module): ?string
-    {
-        if ($module->getType() === NgsModule::MODULE_TYPE_PATH) {
-            array_shift($segments); // Remove module identifier for PATH type
-        }
-        $package = array_shift($segments) ?? null;
-
-        if ($package === null || $package === '') {
-            $package = 'default';
-        }
-
-        return $package;
-    }
-
-    /**
-     * Extract the request identifier from URL segments.
-     * This method modifies the segments array by reference to remove the identifier.
-     *
-     * @param array &$segments
-     * @return string|null The request identifier or null if not present
-     */
-    private function getRequestIdentifier(array &$segments): ?string
-    {
-        return array_shift($segments) ?? null;
-    }
-
-    /**
-     * Retrieve remaining URL segments as arguments.
-     * This method modifies the segments array by reference to ensure it is empty after extraction.
-     *
-     * @param array &$segments
-     * @return array The remaining URL segments as arguments
-     */
-    private function getArguments(array &$segments): array
-    {
-        $args = $segments;
-        $segments = []; // Clear segments array after extracting arguments
-        return $args;
-=======
      * Handle dynamic URL token routing
      *
      * Processes URLs that start with the dynamic URL token.
@@ -279,7 +124,6 @@
         $route = $this->createRoute($module, $package, $requestIdentifier, $args);
 
         return $route;
->>>>>>> 0fb79bb5
     }
 
     /**
@@ -292,11 +136,7 @@
      *
      * @return NgsRoute The configured route object
      */
-<<<<<<< HEAD
-    private function getDynamicRoute(\ngs\NgsModule $module, array $package, array $segments): NgsRoute
-=======
     private function handleWithRouteConfig(\ngs\NgsModule $module, string $package, array $segments): NgsRoute
->>>>>>> 0fb79bb5
     {
         // Extract request identifier
         $requestIdentifier = $this->getRequestIdentifier($segments);
@@ -315,11 +155,7 @@
         }
 
         $matchedRoutesConfig = $this->getMatchedRoutesArray($routes, $requestIdentifier);
-<<<<<<< HEAD
-        [$foundRoute, $args, $isDynamicRoute] = $this->findMatchingRoute($matchedRoutesArr, $urlPartsArr);
-=======
         [$foundRoute, $args, $isDynamicRoute] = $this->findMatchingRoute($matchedRoutesConfig, $segments);
->>>>>>> 0fb79bb5
 
         if ($args === null && !isset($foundRoute['request'])) {
            //TODO: ZN: handle this case
@@ -388,33 +224,6 @@
         return $route;
     }
 
-<<<<<<< HEAD
-    /**
-     * Handle dynamic URL token routing
-     *
-     * Processes URLs that start with the dynamic URL token.
-     *
-     * @param array $urlPartsArr URL parts array
-     * @param \ngs\NgsModule|null $module The module instance to use for routing
-     *
-     * @return NgsRoute The configured route object
-     */
-    private function handleDynamicUrlTokenRouting(\ngs\NgsModule $module, array $urlPartsArr): NgsRoute
-    {
-        $package = array_shift($urlPartsArr);
-
-        if ($package === NGS()->createDefinedInstance('MODULES_ROUTES_ENGINE', \ngs\routes\NgsModuleResolver::class)->getModuleName()) {
-            $package = array_shift($urlPartsArr);
-        }
-
-        $route = $this->getStandardRoutes($package, $urlPartsArr);
-
-        // Set the module instance if provided
-        if ($module !== null) {
-            $route->setModule($module);
-        }
-=======
->>>>>>> 0fb79bb5
 
 
     /**
@@ -456,16 +265,7 @@
             $requestType = AbstractAction::REQUEST_TYPE;
         }
 
-<<<<<<< HEAD
-        $module = NGS()->createDefinedInstance('MODULES_ROUTES_ENGINE', \ngs\routes\NgsModuleResolver::class)->getModuleName();
-        $requestPackage = NGS()->get('LOADS_DIR');
-
-        if (strrpos($command, 'do_') !== false) {
-            $requestPackage = NGS()->get('ACTIONS_DIR');
-        }
-=======
         $moduleName = $module->getName();
->>>>>>> 0fb79bb5
 
         $requestClassPath = $moduleName . '.' . $requestPackage . '.' . $routePackage . '.' . $requestIdentifier;
 
@@ -495,14 +295,6 @@
      *
      * @return array Matched routes array
      */
-<<<<<<< HEAD
-    private function getMatchedRoutesArray(array $routes, string $requestIdentifier): array
-    {
-        if ($requestIdentifier === '404') {
-            return [$routes['default'][$requestIdentifier]];
-        }
-        if ($requestIdentifier === 'default') {
-=======
     private function getMatchedRoutesArray(array $routes, ?string $requestIdentifier): array
     {
         if($requestIdentifier === null){
@@ -513,7 +305,6 @@
             return [$routes[self::DEFAULT_REQUEST_IDENTIFIER][$requestIdentifier]];
         }
         if ($requestIdentifier === self::DEFAULT_REQUEST_IDENTIFIER) {
->>>>>>> 0fb79bb5
             return [[$requestIdentifier => $routes[$requestIdentifier]]];
         }
         return $routes[$requestIdentifier];
@@ -576,11 +367,7 @@
      */
     private function processDefaultRoute(array $route): ?array
     {
-<<<<<<< HEAD
-        if ($route['default'] === NGS()->get('DYN_URL_TOKEN')) {
-=======
         if ($route[self::DEFAULT_REQUEST_IDENTIFIER] === NGS()->get('DYN_URL_TOKEN')) {
->>>>>>> 0fb79bb5
             return [[], true, true];
         }
         if (isset($route[self::DEFAULT_REQUEST_IDENTIFIER]['request'], $route[self::DEFAULT_REQUEST_IDENTIFIER]['404']) && isset($_GET['is404']) && $_GET['is404'] === true) {
